--- conflicted
+++ resolved
@@ -67,7 +67,7 @@
 	CSV_Empty_Row,
 	CSV_Inconsistent_Column_Count,
 	Image_Load_Error,
-<<<<<<< HEAD
+
 	NPY_Open_Error,
 
 	// NOTE(Rey): allocation error for bufio in numpy parser
@@ -82,8 +82,8 @@
 	NPY_Parse_Error,
 	NPY_Read_Array_Error,
 	NPY_Not_Implemented
-=======
+
 	Cannot_Read_File,
 	Invalid_Image_Format,
->>>>>>> e5e117a6
+
 }